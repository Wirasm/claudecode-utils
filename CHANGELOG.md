# Changelog

All notable changes to this project will be documented in this file.

The format is based on [Keep a Changelog](https://keepachangelog.com/en/1.0.0/),
and this project adheres to [Semantic Versioning](https://semver.org/spec/v2.0.0.html).

## [Unreleased]

<<<<<<< HEAD
## [0.5.0] - 2025-05-19

### Added
- New `dylan release` command for automated project releases (`10bed2a`)
  - Introduces autonomous release management functionality
  - Detects project configuration and manages version bumps
  - Updates changelogs and optionally creates git commits/tags
  - Follows dylan philosophy of minimal wrappers and maximum Claude autonomy
  - Supports project-agnostic operations with configurable version bump types
  - Includes dry-run mode for safe operation previews

### Fixed
- Updated README files for dylan pr and review commands (`05c9716`)
=======
## [0.5.1] - 2025-05-19

### Changed
- Remove temporary workflow report files (`4ac095e`)
  - Clean up pr_report.md and review_report.md files from repository
  - Keep repository tidy by removing temporary files generated during workflows

## [0.5.0] - 2025-05-19

### Added
- New `dylan pr` command for autonomous pull request creation
  - Complete PR creation module integrated into the main CLI
  - Analyzes commits and creates PRs automatically
  - Works with GitHub CLI for seamless integration
  - Supports custom target branches and dry-run mode
>>>>>>> 547f3464

### Changed
- Refactored pre-push hook to add branch-specific versioning rules (`5ee18c5`)
  - Apply different versioning rules based on target branch
  - Main branch: Bump version and create new changelog section  
  - Feature branches: Append to [Unreleased] section without version bump
  - Add clearer branch detection and file management instructions
- Refactored dylan to improve pr and review file handling with tmp directory (`5ee18c5`)
  - Move report outputs to tmp/ directory to avoid clutter
  - Add timestamp-based filename generation for existing files
  - Enhance file handling instructions in prompts
  - Ensure proper directory creation before writing reports

### Fixed
- Updated README files for dylan pr and review commands (`05c9716`)

### Breaking Changes
- Report files are now saved to tmp/ directory by default (`5ee18c5`)

## [0.4.0] - 2025-05-19

### Added
- New `dylan pr` command for autonomous pull request creation (`90233e4`)
  - Integrates with the main dylan CLI as a new subcommand
  - Complete PR creation module with CLI and runner components
  - Comprehensive prompt generation for autonomous PR workflow
  - Support for automatic branch detection and PR analysis
  - Follows dylan philosophy of minimal wrappers with complete Claude autonomy
- New minimal autonomous pre-push hook implementation that trusts Claude completely
  - Gives Claude complete control over versioning decisions
  - Trusts Claude to format changelog entries appropriately
  - Allows Claude to run optional checks based on changes
  - Zero validation approach with graceful error handling
- Updated commit hooks documentation to reflect new philosophy

### Changed
- Replaced complex pre-push hook with minimal Claude-driven implementation
  - Reduced from 160+ lines to ~120 lines of code
  - Removed hardcoded version bump rules
  - Eliminated complex authentication fallbacks
  - Simplified to trust Claude's analysis completely

## [0.3.2] - 2025-05-19

### Changed
- Converted standup command to Typer sub-app architecture
- Simplified standup command structure for better integration
- Removed unused pretty-print functionality from dylan_review module

### Updated
- Documentation to reflect simplified CLI entry points

## [0.3.1] - 2025-05-18

### Changed
- Renamed CLI from claudecode to dylan
- Renamed package directory from src to dylan
- Consolidated provider modules into shared provider_clis package
- Enhanced codebase linting with comprehensive ruff configuration
- Reorganized prepare_commit_msg hook into subdirectory structure

### Removed
- Unused workflows and commit hook infrastructure
- Experimental commit hooks and temporary artifacts

### Updated
- Documentation with tool requirements and commit hook guidance

## [0.3.0] - 2025-05-18

### Added
- Commit hooks library for git workflow automation
- Enhanced code review functionality with JSON output
- Standup report generator integration
- CLI commands consolidation under main `claudecode` command

### Changed
- Migrated from 1.x.x to 0.x.x versioning (development phase)
- Improved project structure with concept_library and src separation

## [0.2.0] - 2025-05-13

### Added
- Initial concept library implementation
- Simple review, dev, validator, and PR tools
- Full review loop proof of concept
- Basic CLI structure with Typer

### Changed
- Refactored project structure for better modularity
- Improved documentation and README

## [0.1.0] - 2025-05-10

### Added
- Initial project setup
- Basic utility functions for Claude Code
- Project configuration and dependencies<|MERGE_RESOLUTION|>--- conflicted
+++ resolved
@@ -6,9 +6,6 @@
 and this project adheres to [Semantic Versioning](https://semver.org/spec/v2.0.0.html).
 
 ## [Unreleased]
-
-<<<<<<< HEAD
-## [0.5.0] - 2025-05-19
 
 ### Added
 - New `dylan release` command for automated project releases (`10bed2a`)
@@ -19,9 +16,6 @@
   - Supports project-agnostic operations with configurable version bump types
   - Includes dry-run mode for safe operation previews
 
-### Fixed
-- Updated README files for dylan pr and review commands (`05c9716`)
-=======
 ## [0.5.1] - 2025-05-19
 
 ### Changed
@@ -37,7 +31,6 @@
   - Analyzes commits and creates PRs automatically
   - Works with GitHub CLI for seamless integration
   - Supports custom target branches and dry-run mode
->>>>>>> 547f3464
 
 ### Changed
 - Refactored pre-push hook to add branch-specific versioning rules (`5ee18c5`)
