version = 1
revision = 1
requires-python = ">=3.12"

[[package]]
name = "black"
version = "25.1.0"
source = { registry = "https://pypi.org/simple" }
dependencies = [
    { name = "click" },
    { name = "mypy-extensions" },
    { name = "packaging" },
    { name = "pathspec" },
    { name = "platformdirs" },
]
sdist = { url = "https://files.pythonhosted.org/packages/94/49/26a7b0f3f35da4b5a65f081943b7bcd22d7002f5f0fb8098ec1ff21cb6ef/black-25.1.0.tar.gz", hash = "sha256:33496d5cd1222ad73391352b4ae8da15253c5de89b93a80b3e2c8d9a19ec2666", size = 649449 }
wheels = [
    { url = "https://files.pythonhosted.org/packages/83/71/3fe4741df7adf015ad8dfa082dd36c94ca86bb21f25608eb247b4afb15b2/black-25.1.0-cp312-cp312-macosx_10_13_x86_64.whl", hash = "sha256:4b60580e829091e6f9238c848ea6750efed72140b91b048770b64e74fe04908b", size = 1650988 },
    { url = "https://files.pythonhosted.org/packages/13/f3/89aac8a83d73937ccd39bbe8fc6ac8860c11cfa0af5b1c96d081facac844/black-25.1.0-cp312-cp312-macosx_11_0_arm64.whl", hash = "sha256:1e2978f6df243b155ef5fa7e558a43037c3079093ed5d10fd84c43900f2d8ecc", size = 1453985 },
    { url = "https://files.pythonhosted.org/packages/6f/22/b99efca33f1f3a1d2552c714b1e1b5ae92efac6c43e790ad539a163d1754/black-25.1.0-cp312-cp312-manylinux_2_17_x86_64.manylinux2014_x86_64.manylinux_2_28_x86_64.whl", hash = "sha256:3b48735872ec535027d979e8dcb20bf4f70b5ac75a8ea99f127c106a7d7aba9f", size = 1783816 },
    { url = "https://files.pythonhosted.org/packages/18/7e/a27c3ad3822b6f2e0e00d63d58ff6299a99a5b3aee69fa77cd4b0076b261/black-25.1.0-cp312-cp312-win_amd64.whl", hash = "sha256:ea0213189960bda9cf99be5b8c8ce66bb054af5e9e861249cd23471bd7b0b3ba", size = 1440860 },
    { url = "https://files.pythonhosted.org/packages/98/87/0edf98916640efa5d0696e1abb0a8357b52e69e82322628f25bf14d263d1/black-25.1.0-cp313-cp313-macosx_10_13_x86_64.whl", hash = "sha256:8f0b18a02996a836cc9c9c78e5babec10930862827b1b724ddfe98ccf2f2fe4f", size = 1650673 },
    { url = "https://files.pythonhosted.org/packages/52/e5/f7bf17207cf87fa6e9b676576749c6b6ed0d70f179a3d812c997870291c3/black-25.1.0-cp313-cp313-macosx_11_0_arm64.whl", hash = "sha256:afebb7098bfbc70037a053b91ae8437c3857482d3a690fefc03e9ff7aa9a5fd3", size = 1453190 },
    { url = "https://files.pythonhosted.org/packages/e3/ee/adda3d46d4a9120772fae6de454c8495603c37c4c3b9c60f25b1ab6401fe/black-25.1.0-cp313-cp313-manylinux_2_17_x86_64.manylinux2014_x86_64.manylinux_2_28_x86_64.whl", hash = "sha256:030b9759066a4ee5e5aca28c3c77f9c64789cdd4de8ac1df642c40b708be6171", size = 1782926 },
    { url = "https://files.pythonhosted.org/packages/cc/64/94eb5f45dcb997d2082f097a3944cfc7fe87e071907f677e80788a2d7b7a/black-25.1.0-cp313-cp313-win_amd64.whl", hash = "sha256:a22f402b410566e2d1c950708c77ebf5ebd5d0d88a6a2e87c86d9fb48afa0d18", size = 1442613 },
    { url = "https://files.pythonhosted.org/packages/09/71/54e999902aed72baf26bca0d50781b01838251a462612966e9fc4891eadd/black-25.1.0-py3-none-any.whl", hash = "sha256:95e8176dae143ba9097f351d174fdaf0ccd29efb414b362ae3fd72bf0f710717", size = 207646 },
]

[[package]]
name = "certifi"
version = "2025.4.26"
source = { registry = "https://pypi.org/simple" }
sdist = { url = "https://files.pythonhosted.org/packages/e8/9e/c05b3920a3b7d20d3d3310465f50348e5b3694f4f88c6daf736eef3024c4/certifi-2025.4.26.tar.gz", hash = "sha256:0a816057ea3cdefcef70270d2c515e4506bbc954f417fa5ade2021213bb8f0c6", size = 160705 }
wheels = [
    { url = "https://files.pythonhosted.org/packages/4a/7e/3db2bd1b1f9e95f7cddca6d6e75e2f2bd9f51b1246e546d88addca0106bd/certifi-2025.4.26-py3-none-any.whl", hash = "sha256:30350364dfe371162649852c63336a15c70c6510c2ad5015b21c2345311805f3", size = 159618 },
]

[[package]]
name = "cffi"
version = "1.17.1"
source = { registry = "https://pypi.org/simple" }
dependencies = [
    { name = "pycparser" },
]
sdist = { url = "https://files.pythonhosted.org/packages/fc/97/c783634659c2920c3fc70419e3af40972dbaf758daa229a7d6ea6135c90d/cffi-1.17.1.tar.gz", hash = "sha256:1c39c6016c32bc48dd54561950ebd6836e1670f2ae46128f67cf49e789c52824", size = 516621 }
wheels = [
    { url = "https://files.pythonhosted.org/packages/5a/84/e94227139ee5fb4d600a7a4927f322e1d4aea6fdc50bd3fca8493caba23f/cffi-1.17.1-cp312-cp312-macosx_10_9_x86_64.whl", hash = "sha256:805b4371bf7197c329fcb3ead37e710d1bca9da5d583f5073b799d5c5bd1eee4", size = 183178 },
    { url = "https://files.pythonhosted.org/packages/da/ee/fb72c2b48656111c4ef27f0f91da355e130a923473bf5ee75c5643d00cca/cffi-1.17.1-cp312-cp312-macosx_11_0_arm64.whl", hash = "sha256:733e99bc2df47476e3848417c5a4540522f234dfd4ef3ab7fafdf555b082ec0c", size = 178840 },
    { url = "https://files.pythonhosted.org/packages/cc/b6/db007700f67d151abadf508cbfd6a1884f57eab90b1bb985c4c8c02b0f28/cffi-1.17.1-cp312-cp312-manylinux_2_12_i686.manylinux2010_i686.manylinux_2_17_i686.manylinux2014_i686.whl", hash = "sha256:1257bdabf294dceb59f5e70c64a3e2f462c30c7ad68092d01bbbfb1c16b1ba36", size = 454803 },
    { url = "https://files.pythonhosted.org/packages/1a/df/f8d151540d8c200eb1c6fba8cd0dfd40904f1b0682ea705c36e6c2e97ab3/cffi-1.17.1-cp312-cp312-manylinux_2_17_aarch64.manylinux2014_aarch64.whl", hash = "sha256:da95af8214998d77a98cc14e3a3bd00aa191526343078b530ceb0bd710fb48a5", size = 478850 },
    { url = "https://files.pythonhosted.org/packages/28/c0/b31116332a547fd2677ae5b78a2ef662dfc8023d67f41b2a83f7c2aa78b1/cffi-1.17.1-cp312-cp312-manylinux_2_17_ppc64le.manylinux2014_ppc64le.whl", hash = "sha256:d63afe322132c194cf832bfec0dc69a99fb9bb6bbd550f161a49e9e855cc78ff", size = 485729 },
    { url = "https://files.pythonhosted.org/packages/91/2b/9a1ddfa5c7f13cab007a2c9cc295b70fbbda7cb10a286aa6810338e60ea1/cffi-1.17.1-cp312-cp312-manylinux_2_17_s390x.manylinux2014_s390x.whl", hash = "sha256:f79fc4fc25f1c8698ff97788206bb3c2598949bfe0fef03d299eb1b5356ada99", size = 471256 },
    { url = "https://files.pythonhosted.org/packages/b2/d5/da47df7004cb17e4955df6a43d14b3b4ae77737dff8bf7f8f333196717bf/cffi-1.17.1-cp312-cp312-manylinux_2_17_x86_64.manylinux2014_x86_64.whl", hash = "sha256:b62ce867176a75d03a665bad002af8e6d54644fad99a3c70905c543130e39d93", size = 479424 },
    { url = "https://files.pythonhosted.org/packages/0b/ac/2a28bcf513e93a219c8a4e8e125534f4f6db03e3179ba1c45e949b76212c/cffi-1.17.1-cp312-cp312-musllinux_1_1_aarch64.whl", hash = "sha256:386c8bf53c502fff58903061338ce4f4950cbdcb23e2902d86c0f722b786bbe3", size = 484568 },
    { url = "https://files.pythonhosted.org/packages/d4/38/ca8a4f639065f14ae0f1d9751e70447a261f1a30fa7547a828ae08142465/cffi-1.17.1-cp312-cp312-musllinux_1_1_x86_64.whl", hash = "sha256:4ceb10419a9adf4460ea14cfd6bc43d08701f0835e979bf821052f1805850fe8", size = 488736 },
    { url = "https://files.pythonhosted.org/packages/86/c5/28b2d6f799ec0bdecf44dced2ec5ed43e0eb63097b0f58c293583b406582/cffi-1.17.1-cp312-cp312-win32.whl", hash = "sha256:a08d7e755f8ed21095a310a693525137cfe756ce62d066e53f502a83dc550f65", size = 172448 },
    { url = "https://files.pythonhosted.org/packages/50/b9/db34c4755a7bd1cb2d1603ac3863f22bcecbd1ba29e5ee841a4bc510b294/cffi-1.17.1-cp312-cp312-win_amd64.whl", hash = "sha256:51392eae71afec0d0c8fb1a53b204dbb3bcabcb3c9b807eedf3e1e6ccf2de903", size = 181976 },
    { url = "https://files.pythonhosted.org/packages/8d/f8/dd6c246b148639254dad4d6803eb6a54e8c85c6e11ec9df2cffa87571dbe/cffi-1.17.1-cp313-cp313-macosx_10_13_x86_64.whl", hash = "sha256:f3a2b4222ce6b60e2e8b337bb9596923045681d71e5a082783484d845390938e", size = 182989 },
    { url = "https://files.pythonhosted.org/packages/8b/f1/672d303ddf17c24fc83afd712316fda78dc6fce1cd53011b839483e1ecc8/cffi-1.17.1-cp313-cp313-macosx_11_0_arm64.whl", hash = "sha256:0984a4925a435b1da406122d4d7968dd861c1385afe3b45ba82b750f229811e2", size = 178802 },
    { url = "https://files.pythonhosted.org/packages/0e/2d/eab2e858a91fdff70533cab61dcff4a1f55ec60425832ddfdc9cd36bc8af/cffi-1.17.1-cp313-cp313-manylinux_2_12_i686.manylinux2010_i686.manylinux_2_17_i686.manylinux2014_i686.whl", hash = "sha256:d01b12eeeb4427d3110de311e1774046ad344f5b1a7403101878976ecd7a10f3", size = 454792 },
    { url = "https://files.pythonhosted.org/packages/75/b2/fbaec7c4455c604e29388d55599b99ebcc250a60050610fadde58932b7ee/cffi-1.17.1-cp313-cp313-manylinux_2_17_aarch64.manylinux2014_aarch64.whl", hash = "sha256:706510fe141c86a69c8ddc029c7910003a17353970cff3b904ff0686a5927683", size = 478893 },
    { url = "https://files.pythonhosted.org/packages/4f/b7/6e4a2162178bf1935c336d4da8a9352cccab4d3a5d7914065490f08c0690/cffi-1.17.1-cp313-cp313-manylinux_2_17_ppc64le.manylinux2014_ppc64le.whl", hash = "sha256:de55b766c7aa2e2a3092c51e0483d700341182f08e67c63630d5b6f200bb28e5", size = 485810 },
    { url = "https://files.pythonhosted.org/packages/c7/8a/1d0e4a9c26e54746dc08c2c6c037889124d4f59dffd853a659fa545f1b40/cffi-1.17.1-cp313-cp313-manylinux_2_17_s390x.manylinux2014_s390x.whl", hash = "sha256:c59d6e989d07460165cc5ad3c61f9fd8f1b4796eacbd81cee78957842b834af4", size = 471200 },
    { url = "https://files.pythonhosted.org/packages/26/9f/1aab65a6c0db35f43c4d1b4f580e8df53914310afc10ae0397d29d697af4/cffi-1.17.1-cp313-cp313-manylinux_2_17_x86_64.manylinux2014_x86_64.whl", hash = "sha256:dd398dbc6773384a17fe0d3e7eeb8d1a21c2200473ee6806bb5e6a8e62bb73dd", size = 479447 },
    { url = "https://files.pythonhosted.org/packages/5f/e4/fb8b3dd8dc0e98edf1135ff067ae070bb32ef9d509d6cb0f538cd6f7483f/cffi-1.17.1-cp313-cp313-musllinux_1_1_aarch64.whl", hash = "sha256:3edc8d958eb099c634dace3c7e16560ae474aa3803a5df240542b305d14e14ed", size = 484358 },
    { url = "https://files.pythonhosted.org/packages/f1/47/d7145bf2dc04684935d57d67dff9d6d795b2ba2796806bb109864be3a151/cffi-1.17.1-cp313-cp313-musllinux_1_1_x86_64.whl", hash = "sha256:72e72408cad3d5419375fc87d289076ee319835bdfa2caad331e377589aebba9", size = 488469 },
    { url = "https://files.pythonhosted.org/packages/bf/ee/f94057fa6426481d663b88637a9a10e859e492c73d0384514a17d78ee205/cffi-1.17.1-cp313-cp313-win32.whl", hash = "sha256:e03eab0a8677fa80d646b5ddece1cbeaf556c313dcfac435ba11f107ba117b5d", size = 172475 },
    { url = "https://files.pythonhosted.org/packages/7c/fc/6a8cb64e5f0324877d503c854da15d76c1e50eb722e320b15345c4d0c6de/cffi-1.17.1-cp313-cp313-win_amd64.whl", hash = "sha256:f6a16c31041f09ead72d69f583767292f750d24913dadacf5756b966aacb3f1a", size = 182009 },
]

[[package]]
name = "charset-normalizer"
version = "3.4.2"
source = { registry = "https://pypi.org/simple" }
sdist = { url = "https://files.pythonhosted.org/packages/e4/33/89c2ced2b67d1c2a61c19c6751aa8902d46ce3dacb23600a283619f5a12d/charset_normalizer-3.4.2.tar.gz", hash = "sha256:5baececa9ecba31eff645232d59845c07aa030f0c81ee70184a90d35099a0e63", size = 126367 }
wheels = [
    { url = "https://files.pythonhosted.org/packages/d7/a4/37f4d6035c89cac7930395a35cc0f1b872e652eaafb76a6075943754f095/charset_normalizer-3.4.2-cp312-cp312-macosx_10_13_universal2.whl", hash = "sha256:0c29de6a1a95f24b9a1aa7aefd27d2487263f00dfd55a77719b530788f75cff7", size = 199936 },
    { url = "https://files.pythonhosted.org/packages/ee/8a/1a5e33b73e0d9287274f899d967907cd0bf9c343e651755d9307e0dbf2b3/charset_normalizer-3.4.2-cp312-cp312-manylinux_2_17_aarch64.manylinux2014_aarch64.whl", hash = "sha256:cddf7bd982eaa998934a91f69d182aec997c6c468898efe6679af88283b498d3", size = 143790 },
    { url = "https://files.pythonhosted.org/packages/66/52/59521f1d8e6ab1482164fa21409c5ef44da3e9f653c13ba71becdd98dec3/charset_normalizer-3.4.2-cp312-cp312-manylinux_2_17_ppc64le.manylinux2014_ppc64le.whl", hash = "sha256:fcbe676a55d7445b22c10967bceaaf0ee69407fbe0ece4d032b6eb8d4565982a", size = 153924 },
    { url = "https://files.pythonhosted.org/packages/86/2d/fb55fdf41964ec782febbf33cb64be480a6b8f16ded2dbe8db27a405c09f/charset_normalizer-3.4.2-cp312-cp312-manylinux_2_17_s390x.manylinux2014_s390x.whl", hash = "sha256:d41c4d287cfc69060fa91cae9683eacffad989f1a10811995fa309df656ec214", size = 146626 },
    { url = "https://files.pythonhosted.org/packages/8c/73/6ede2ec59bce19b3edf4209d70004253ec5f4e319f9a2e3f2f15601ed5f7/charset_normalizer-3.4.2-cp312-cp312-manylinux_2_17_x86_64.manylinux2014_x86_64.whl", hash = "sha256:4e594135de17ab3866138f496755f302b72157d115086d100c3f19370839dd3a", size = 148567 },
    { url = "https://files.pythonhosted.org/packages/09/14/957d03c6dc343c04904530b6bef4e5efae5ec7d7990a7cbb868e4595ee30/charset_normalizer-3.4.2-cp312-cp312-manylinux_2_5_i686.manylinux1_i686.manylinux_2_17_i686.manylinux2014_i686.whl", hash = "sha256:cf713fe9a71ef6fd5adf7a79670135081cd4431c2943864757f0fa3a65b1fafd", size = 150957 },
    { url = "https://files.pythonhosted.org/packages/0d/c8/8174d0e5c10ccebdcb1b53cc959591c4c722a3ad92461a273e86b9f5a302/charset_normalizer-3.4.2-cp312-cp312-musllinux_1_2_aarch64.whl", hash = "sha256:a370b3e078e418187da8c3674eddb9d983ec09445c99a3a263c2011993522981", size = 145408 },
    { url = "https://files.pythonhosted.org/packages/58/aa/8904b84bc8084ac19dc52feb4f5952c6df03ffb460a887b42615ee1382e8/charset_normalizer-3.4.2-cp312-cp312-musllinux_1_2_i686.whl", hash = "sha256:a955b438e62efdf7e0b7b52a64dc5c3396e2634baa62471768a64bc2adb73d5c", size = 153399 },
    { url = "https://files.pythonhosted.org/packages/c2/26/89ee1f0e264d201cb65cf054aca6038c03b1a0c6b4ae998070392a3ce605/charset_normalizer-3.4.2-cp312-cp312-musllinux_1_2_ppc64le.whl", hash = "sha256:7222ffd5e4de8e57e03ce2cef95a4c43c98fcb72ad86909abdfc2c17d227fc1b", size = 156815 },
    { url = "https://files.pythonhosted.org/packages/fd/07/68e95b4b345bad3dbbd3a8681737b4338ff2c9df29856a6d6d23ac4c73cb/charset_normalizer-3.4.2-cp312-cp312-musllinux_1_2_s390x.whl", hash = "sha256:bee093bf902e1d8fc0ac143c88902c3dfc8941f7ea1d6a8dd2bcb786d33db03d", size = 154537 },
    { url = "https://files.pythonhosted.org/packages/77/1a/5eefc0ce04affb98af07bc05f3bac9094513c0e23b0562d64af46a06aae4/charset_normalizer-3.4.2-cp312-cp312-musllinux_1_2_x86_64.whl", hash = "sha256:dedb8adb91d11846ee08bec4c8236c8549ac721c245678282dcb06b221aab59f", size = 149565 },
    { url = "https://files.pythonhosted.org/packages/37/a0/2410e5e6032a174c95e0806b1a6585eb21e12f445ebe239fac441995226a/charset_normalizer-3.4.2-cp312-cp312-win32.whl", hash = "sha256:db4c7bf0e07fc3b7d89ac2a5880a6a8062056801b83ff56d8464b70f65482b6c", size = 98357 },
    { url = "https://files.pythonhosted.org/packages/6c/4f/c02d5c493967af3eda9c771ad4d2bbc8df6f99ddbeb37ceea6e8716a32bc/charset_normalizer-3.4.2-cp312-cp312-win_amd64.whl", hash = "sha256:5a9979887252a82fefd3d3ed2a8e3b937a7a809f65dcb1e068b090e165bbe99e", size = 105776 },
    { url = "https://files.pythonhosted.org/packages/ea/12/a93df3366ed32db1d907d7593a94f1fe6293903e3e92967bebd6950ed12c/charset_normalizer-3.4.2-cp313-cp313-macosx_10_13_universal2.whl", hash = "sha256:926ca93accd5d36ccdabd803392ddc3e03e6d4cd1cf17deff3b989ab8e9dbcf0", size = 199622 },
    { url = "https://files.pythonhosted.org/packages/04/93/bf204e6f344c39d9937d3c13c8cd5bbfc266472e51fc8c07cb7f64fcd2de/charset_normalizer-3.4.2-cp313-cp313-manylinux_2_17_aarch64.manylinux2014_aarch64.whl", hash = "sha256:eba9904b0f38a143592d9fc0e19e2df0fa2e41c3c3745554761c5f6447eedabf", size = 143435 },
    { url = "https://files.pythonhosted.org/packages/22/2a/ea8a2095b0bafa6c5b5a55ffdc2f924455233ee7b91c69b7edfcc9e02284/charset_normalizer-3.4.2-cp313-cp313-manylinux_2_17_ppc64le.manylinux2014_ppc64le.whl", hash = "sha256:3fddb7e2c84ac87ac3a947cb4e66d143ca5863ef48e4a5ecb83bd48619e4634e", size = 153653 },
    { url = "https://files.pythonhosted.org/packages/b6/57/1b090ff183d13cef485dfbe272e2fe57622a76694061353c59da52c9a659/charset_normalizer-3.4.2-cp313-cp313-manylinux_2_17_s390x.manylinux2014_s390x.whl", hash = "sha256:98f862da73774290f251b9df8d11161b6cf25b599a66baf087c1ffe340e9bfd1", size = 146231 },
    { url = "https://files.pythonhosted.org/packages/e2/28/ffc026b26f441fc67bd21ab7f03b313ab3fe46714a14b516f931abe1a2d8/charset_normalizer-3.4.2-cp313-cp313-manylinux_2_17_x86_64.manylinux2014_x86_64.whl", hash = "sha256:6c9379d65defcab82d07b2a9dfbfc2e95bc8fe0ebb1b176a3190230a3ef0e07c", size = 148243 },
    { url = "https://files.pythonhosted.org/packages/c0/0f/9abe9bd191629c33e69e47c6ef45ef99773320e9ad8e9cb08b8ab4a8d4cb/charset_normalizer-3.4.2-cp313-cp313-manylinux_2_5_i686.manylinux1_i686.manylinux_2_17_i686.manylinux2014_i686.whl", hash = "sha256:e635b87f01ebc977342e2697d05b56632f5f879a4f15955dfe8cef2448b51691", size = 150442 },
    { url = "https://files.pythonhosted.org/packages/67/7c/a123bbcedca91d5916c056407f89a7f5e8fdfce12ba825d7d6b9954a1a3c/charset_normalizer-3.4.2-cp313-cp313-musllinux_1_2_aarch64.whl", hash = "sha256:1c95a1e2902a8b722868587c0e1184ad5c55631de5afc0eb96bc4b0d738092c0", size = 145147 },
    { url = "https://files.pythonhosted.org/packages/ec/fe/1ac556fa4899d967b83e9893788e86b6af4d83e4726511eaaad035e36595/charset_normalizer-3.4.2-cp313-cp313-musllinux_1_2_i686.whl", hash = "sha256:ef8de666d6179b009dce7bcb2ad4c4a779f113f12caf8dc77f0162c29d20490b", size = 153057 },
    { url = "https://files.pythonhosted.org/packages/2b/ff/acfc0b0a70b19e3e54febdd5301a98b72fa07635e56f24f60502e954c461/charset_normalizer-3.4.2-cp313-cp313-musllinux_1_2_ppc64le.whl", hash = "sha256:32fc0341d72e0f73f80acb0a2c94216bd704f4f0bce10aedea38f30502b271ff", size = 156454 },
    { url = "https://files.pythonhosted.org/packages/92/08/95b458ce9c740d0645feb0e96cea1f5ec946ea9c580a94adfe0b617f3573/charset_normalizer-3.4.2-cp313-cp313-musllinux_1_2_s390x.whl", hash = "sha256:289200a18fa698949d2b39c671c2cc7a24d44096784e76614899a7ccf2574b7b", size = 154174 },
    { url = "https://files.pythonhosted.org/packages/78/be/8392efc43487ac051eee6c36d5fbd63032d78f7728cb37aebcc98191f1ff/charset_normalizer-3.4.2-cp313-cp313-musllinux_1_2_x86_64.whl", hash = "sha256:4a476b06fbcf359ad25d34a057b7219281286ae2477cc5ff5e3f70a246971148", size = 149166 },
    { url = "https://files.pythonhosted.org/packages/44/96/392abd49b094d30b91d9fbda6a69519e95802250b777841cf3bda8fe136c/charset_normalizer-3.4.2-cp313-cp313-win32.whl", hash = "sha256:aaeeb6a479c7667fbe1099af9617c83aaca22182d6cf8c53966491a0f1b7ffb7", size = 98064 },
    { url = "https://files.pythonhosted.org/packages/e9/b0/0200da600134e001d91851ddc797809e2fe0ea72de90e09bec5a2fbdaccb/charset_normalizer-3.4.2-cp313-cp313-win_amd64.whl", hash = "sha256:aa6af9e7d59f9c12b33ae4e9450619cf2488e2bbe9b44030905877f0b2324980", size = 105641 },
    { url = "https://files.pythonhosted.org/packages/20/94/c5790835a017658cbfabd07f3bfb549140c3ac458cfc196323996b10095a/charset_normalizer-3.4.2-py3-none-any.whl", hash = "sha256:7f56930ab0abd1c45cd15be65cc741c28b1c9a34876ce8c17a2fa107810c0af0", size = 52626 },
]

[[package]]
name = "claudecode-utility-library"
<<<<<<< HEAD
version = "0.6.1"
=======
version = "0.6.0"
>>>>>>> d179025e
source = { editable = "." }
dependencies = [
    { name = "filelock" },
    { name = "gitpython" },
    { name = "pygithub" },
    { name = "requests" },
    { name = "rich" },
    { name = "ruff" },
    { name = "typer" },
]

[package.optional-dependencies]
dev = [
    { name = "black" },
    { name = "mypy" },
    { name = "pytest" },
    { name = "ruff" },
]

[package.metadata]
requires-dist = [
    { name = "black", marker = "extra == 'dev'", specifier = ">=25.1.0" },
    { name = "filelock", specifier = ">=3.12.2" },
    { name = "gitpython", specifier = ">=3.1.44" },
    { name = "mypy", marker = "extra == 'dev'", specifier = ">=1.15.0" },
    { name = "pygithub", specifier = ">=2.6.1" },
    { name = "pytest", marker = "extra == 'dev'", specifier = ">=8.3.5" },
    { name = "requests", specifier = ">=2.32.3" },
    { name = "rich", specifier = ">=14.0.0" },
    { name = "ruff", specifier = ">=0.11.10" },
    { name = "ruff", marker = "extra == 'dev'", specifier = ">=0.11.9" },
    { name = "typer", specifier = ">=0.15.3" },
]
provides-extras = ["dev"]

[[package]]
name = "click"
version = "8.1.8"
source = { registry = "https://pypi.org/simple" }
dependencies = [
    { name = "colorama", marker = "sys_platform == 'win32'" },
]
sdist = { url = "https://files.pythonhosted.org/packages/b9/2e/0090cbf739cee7d23781ad4b89a9894a41538e4fcf4c31dcdd705b78eb8b/click-8.1.8.tar.gz", hash = "sha256:ed53c9d8990d83c2a27deae68e4ee337473f6330c040a31d4225c9574d16096a", size = 226593 }
wheels = [
    { url = "https://files.pythonhosted.org/packages/7e/d4/7ebdbd03970677812aac39c869717059dbb71a4cfc033ca6e5221787892c/click-8.1.8-py3-none-any.whl", hash = "sha256:63c132bbbed01578a06712a2d1f497bb62d9c1c0d329b7903a866228027263b2", size = 98188 },
]

[[package]]
name = "colorama"
version = "0.4.6"
source = { registry = "https://pypi.org/simple" }
sdist = { url = "https://files.pythonhosted.org/packages/d8/53/6f443c9a4a8358a93a6792e2acffb9d9d5cb0a5cfd8802644b7b1c9a02e4/colorama-0.4.6.tar.gz", hash = "sha256:08695f5cb7ed6e0531a20572697297273c47b8cae5a63ffc6d6ed5c201be6e44", size = 27697 }
wheels = [
    { url = "https://files.pythonhosted.org/packages/d1/d6/3965ed04c63042e047cb6a3e6ed1a63a35087b6a609aa3a15ed8ac56c221/colorama-0.4.6-py2.py3-none-any.whl", hash = "sha256:4f1d9991f5acc0ca119f9d443620b77f9d6b33703e51011c16baf57afb285fc6", size = 25335 },
]

[[package]]
name = "cryptography"
version = "45.0.2"
source = { registry = "https://pypi.org/simple" }
dependencies = [
    { name = "cffi", marker = "platform_python_implementation != 'PyPy'" },
]
sdist = { url = "https://files.pythonhosted.org/packages/f6/47/92a8914716f2405f33f1814b97353e3cfa223cd94a77104075d42de3099e/cryptography-45.0.2.tar.gz", hash = "sha256:d784d57b958ffd07e9e226d17272f9af0c41572557604ca7554214def32c26bf", size = 743865 }
wheels = [
    { url = "https://files.pythonhosted.org/packages/3d/2f/46b9e715157643ad16f039ec3c3c47d174da6f825bf5034b1c5f692ab9e2/cryptography-45.0.2-cp311-abi3-macosx_10_9_universal2.whl", hash = "sha256:61a8b1bbddd9332917485b2453d1de49f142e6334ce1d97b7916d5a85d179c84", size = 7043448 },
    { url = "https://files.pythonhosted.org/packages/90/52/49e6c86278e1b5ec226e96b62322538ccc466306517bf9aad8854116a088/cryptography-45.0.2-cp311-abi3-manylinux_2_17_aarch64.manylinux2014_aarch64.whl", hash = "sha256:4cc31c66411e14dd70e2f384a9204a859dc25b05e1f303df0f5326691061b839", size = 4201098 },
    { url = "https://files.pythonhosted.org/packages/7b/3a/201272539ac5b66b4cb1af89021e423fc0bfacb73498950280c51695fb78/cryptography-45.0.2-cp311-abi3-manylinux_2_17_x86_64.manylinux2014_x86_64.whl", hash = "sha256:463096533acd5097f8751115bc600b0b64620c4aafcac10c6d0041e6e68f88fe", size = 4429839 },
    { url = "https://files.pythonhosted.org/packages/99/89/fa1a84832b8f8f3917875cb15324bba98def5a70175a889df7d21a45dc75/cryptography-45.0.2-cp311-abi3-manylinux_2_28_aarch64.whl", hash = "sha256:cdafb86eb673c3211accffbffdb3cdffa3aaafacd14819e0898d23696d18e4d3", size = 4205154 },
    { url = "https://files.pythonhosted.org/packages/1c/c5/5225d5230d538ab461725711cf5220560a813d1eb68bafcfb00131b8f631/cryptography-45.0.2-cp311-abi3-manylinux_2_28_armv7l.manylinux_2_31_armv7l.whl", hash = "sha256:05c2385b1f5c89a17df19900cfb1345115a77168f5ed44bdf6fd3de1ce5cc65b", size = 3897145 },
    { url = "https://files.pythonhosted.org/packages/fe/24/f19aae32526cc55ae17d473bc4588b1234af2979483d99cbfc57e55ffea6/cryptography-45.0.2-cp311-abi3-manylinux_2_28_x86_64.whl", hash = "sha256:e9e4bdcd70216b08801e267c0b563316b787f957a46e215249921f99288456f9", size = 4462192 },
    { url = "https://files.pythonhosted.org/packages/19/18/4a69ac95b0b3f03355970baa6c3f9502bbfc54e7df81fdb179654a00f48e/cryptography-45.0.2-cp311-abi3-manylinux_2_34_aarch64.whl", hash = "sha256:b2de529027579e43b6dc1f805f467b102fb7d13c1e54c334f1403ee2b37d0059", size = 4208093 },
    { url = "https://files.pythonhosted.org/packages/7c/54/2dea55ccc9558b8fa14f67156250b6ee231e31765601524e4757d0b5db6b/cryptography-45.0.2-cp311-abi3-manylinux_2_34_x86_64.whl", hash = "sha256:10d68763892a7b19c22508ab57799c4423c7c8cd61d7eee4c5a6a55a46511949", size = 4461819 },
    { url = "https://files.pythonhosted.org/packages/37/f1/1b220fcd5ef4b1f0ff3e59e733b61597505e47f945606cc877adab2c1a17/cryptography-45.0.2-cp311-abi3-musllinux_1_2_aarch64.whl", hash = "sha256:d2a90ce2f0f5b695e4785ac07c19a58244092f3c85d57db6d8eb1a2b26d2aad6", size = 4329202 },
    { url = "https://files.pythonhosted.org/packages/6d/e0/51d1dc4f96f819a56db70f0b4039b4185055bbb8616135884c3c3acc4c6d/cryptography-45.0.2-cp311-abi3-musllinux_1_2_x86_64.whl", hash = "sha256:59c0c8f043dd376bbd9d4f636223836aed50431af4c5a467ed9bf61520294627", size = 4570412 },
    { url = "https://files.pythonhosted.org/packages/dc/44/88efb40a3600d15277a77cdc69eeeab45a98532078d2a36cffd9325d3b3f/cryptography-45.0.2-cp311-abi3-win32.whl", hash = "sha256:80303ee6a02ef38c4253160446cbeb5c400c07e01d4ddbd4ff722a89b736d95a", size = 2933584 },
    { url = "https://files.pythonhosted.org/packages/d9/a1/bc9f82ba08760442cc8346d1b4e7b769b86d197193c45b42b3595d231e84/cryptography-45.0.2-cp311-abi3-win_amd64.whl", hash = "sha256:7429936146063bd1b2cfc54f0e04016b90ee9b1c908a7bed0800049cbace70eb", size = 3408537 },
    { url = "https://files.pythonhosted.org/packages/59/bc/1b6acb1dca366f9c0b3880888ecd7fcfb68023930d57df854847c6da1d10/cryptography-45.0.2-cp37-abi3-macosx_10_9_universal2.whl", hash = "sha256:e86c8d54cd19a13e9081898b3c24351683fd39d726ecf8e774aaa9d8d96f5f3a", size = 7025581 },
    { url = "https://files.pythonhosted.org/packages/31/a3/a3e4a298d3db4a04085728f5ae6c8cda157e49c5bb784886d463b9fbff70/cryptography-45.0.2-cp37-abi3-manylinux_2_17_aarch64.manylinux2014_aarch64.whl", hash = "sha256:e328357b6bbf79928363dbf13f4635b7aac0306afb7e5ad24d21d0c5761c3253", size = 4189148 },
    { url = "https://files.pythonhosted.org/packages/53/90/100dfadd4663b389cb56972541ec1103490a19ebad0132af284114ba0868/cryptography-45.0.2-cp37-abi3-manylinux_2_17_x86_64.manylinux2014_x86_64.whl", hash = "sha256:49af56491473231159c98c2c26f1a8f3799a60e5cf0e872d00745b858ddac9d2", size = 4424113 },
    { url = "https://files.pythonhosted.org/packages/0d/40/e2b9177dbed6f3fcbbf1942e1acea2fd15b17007204b79d675540dd053af/cryptography-45.0.2-cp37-abi3-manylinux_2_28_aarch64.whl", hash = "sha256:f169469d04a23282de9d0be349499cb6683b6ff1b68901210faacac9b0c24b7d", size = 4189696 },
    { url = "https://files.pythonhosted.org/packages/70/ae/ec29c79f481e1767c2ff916424ba36f3cf7774de93bbd60428a3c52d1357/cryptography-45.0.2-cp37-abi3-manylinux_2_28_armv7l.manylinux_2_31_armv7l.whl", hash = "sha256:9cfd1399064b13043082c660ddd97a0358e41c8b0dc7b77c1243e013d305c344", size = 3881498 },
    { url = "https://files.pythonhosted.org/packages/5f/4a/72937090e5637a232b2f73801c9361cd08404a2d4e620ca4ec58c7ea4b70/cryptography-45.0.2-cp37-abi3-manylinux_2_28_x86_64.whl", hash = "sha256:18f8084b7ca3ce1b8d38bdfe33c48116edf9a08b4d056ef4a96dceaa36d8d965", size = 4451678 },
    { url = "https://files.pythonhosted.org/packages/d3/fa/1377fced81fd67a4a27514248261bb0d45c3c1e02169411fe231583088c8/cryptography-45.0.2-cp37-abi3-manylinux_2_34_aarch64.whl", hash = "sha256:2cb03a944a1a412724d15a7c051d50e63a868031f26b6a312f2016965b661942", size = 4192296 },
    { url = "https://files.pythonhosted.org/packages/d1/cf/b6fe837c83a08b9df81e63299d75fc5b3c6d82cf24b3e1e0e331050e9e5c/cryptography-45.0.2-cp37-abi3-manylinux_2_34_x86_64.whl", hash = "sha256:a9727a21957d3327cf6b7eb5ffc9e4b663909a25fea158e3fcbc49d4cdd7881b", size = 4451749 },
    { url = "https://files.pythonhosted.org/packages/af/d8/5a655675cc635c7190bfc8cffb84bcdc44fc62ce945ad1d844adaa884252/cryptography-45.0.2-cp37-abi3-musllinux_1_2_aarch64.whl", hash = "sha256:ddb8d01aa900b741d6b7cc585a97aff787175f160ab975e21f880e89d810781a", size = 4317601 },
    { url = "https://files.pythonhosted.org/packages/b9/d4/75d2375a20d80aa262a8adee77bf56950e9292929e394b9fae2481803f11/cryptography-45.0.2-cp37-abi3-musllinux_1_2_x86_64.whl", hash = "sha256:c0c000c1a09f069632d8a9eb3b610ac029fcc682f1d69b758e625d6ee713f4ed", size = 4560535 },
    { url = "https://files.pythonhosted.org/packages/aa/18/c3a94474987ebcfb88692036b2ec44880d243fefa73794bdcbf748679a6e/cryptography-45.0.2-cp37-abi3-win32.whl", hash = "sha256:08281de408e7eb71ba3cd5098709a356bfdf65eebd7ee7633c3610f0aa80d79b", size = 2922045 },
    { url = "https://files.pythonhosted.org/packages/63/63/fb28b30c144182fd44ce93d13ab859791adbf923e43bdfb610024bfecda1/cryptography-45.0.2-cp37-abi3-win_amd64.whl", hash = "sha256:48caa55c528617fa6db1a9c3bf2e37ccb31b73e098ac2b71408d1f2db551dde4", size = 3393321 },
]

[[package]]
name = "deprecated"
version = "1.2.18"
source = { registry = "https://pypi.org/simple" }
dependencies = [
    { name = "wrapt" },
]
sdist = { url = "https://files.pythonhosted.org/packages/98/97/06afe62762c9a8a86af0cfb7bfdab22a43ad17138b07af5b1a58442690a2/deprecated-1.2.18.tar.gz", hash = "sha256:422b6f6d859da6f2ef57857761bfb392480502a64c3028ca9bbe86085d72115d", size = 2928744 }
wheels = [
    { url = "https://files.pythonhosted.org/packages/6e/c6/ac0b6c1e2d138f1002bcf799d330bd6d85084fece321e662a14223794041/Deprecated-1.2.18-py2.py3-none-any.whl", hash = "sha256:bd5011788200372a32418f888e326a09ff80d0214bd961147cfed01b5c018eec", size = 9998 },
]

[[package]]
name = "filelock"
version = "3.18.0"
source = { registry = "https://pypi.org/simple" }
sdist = { url = "https://files.pythonhosted.org/packages/0a/10/c23352565a6544bdc5353e0b15fc1c563352101f30e24bf500207a54df9a/filelock-3.18.0.tar.gz", hash = "sha256:adbc88eabb99d2fec8c9c1b229b171f18afa655400173ddc653d5d01501fb9f2", size = 18075 }
wheels = [
    { url = "https://files.pythonhosted.org/packages/4d/36/2a115987e2d8c300a974597416d9de88f2444426de9571f4b59b2cca3acc/filelock-3.18.0-py3-none-any.whl", hash = "sha256:c401f4f8377c4464e6db25fff06205fd89bdd83b65eb0488ed1b160f780e21de", size = 16215 },
]

[[package]]
name = "gitdb"
version = "4.0.12"
source = { registry = "https://pypi.org/simple" }
dependencies = [
    { name = "smmap" },
]
sdist = { url = "https://files.pythonhosted.org/packages/72/94/63b0fc47eb32792c7ba1fe1b694daec9a63620db1e313033d18140c2320a/gitdb-4.0.12.tar.gz", hash = "sha256:5ef71f855d191a3326fcfbc0d5da835f26b13fbcba60c32c21091c349ffdb571", size = 394684 }
wheels = [
    { url = "https://files.pythonhosted.org/packages/a0/61/5c78b91c3143ed5c14207f463aecfc8f9dbb5092fb2869baf37c273b2705/gitdb-4.0.12-py3-none-any.whl", hash = "sha256:67073e15955400952c6565cc3e707c554a4eea2e428946f7a4c162fab9bd9bcf", size = 62794 },
]

[[package]]
name = "gitpython"
version = "3.1.44"
source = { registry = "https://pypi.org/simple" }
dependencies = [
    { name = "gitdb" },
]
sdist = { url = "https://files.pythonhosted.org/packages/c0/89/37df0b71473153574a5cdef8f242de422a0f5d26d7a9e231e6f169b4ad14/gitpython-3.1.44.tar.gz", hash = "sha256:c87e30b26253bf5418b01b0660f818967f3c503193838337fe5e573331249269", size = 214196 }
wheels = [
    { url = "https://files.pythonhosted.org/packages/1d/9a/4114a9057db2f1462d5c8f8390ab7383925fe1ac012eaa42402ad65c2963/GitPython-3.1.44-py3-none-any.whl", hash = "sha256:9e0e10cda9bed1ee64bc9a6de50e7e38a9c9943241cd7f585f6df3ed28011110", size = 207599 },
]

[[package]]
name = "idna"
version = "3.10"
source = { registry = "https://pypi.org/simple" }
sdist = { url = "https://files.pythonhosted.org/packages/f1/70/7703c29685631f5a7590aa73f1f1d3fa9a380e654b86af429e0934a32f7d/idna-3.10.tar.gz", hash = "sha256:12f65c9b470abda6dc35cf8e63cc574b1c52b11df2c86030af0ac09b01b13ea9", size = 190490 }
wheels = [
    { url = "https://files.pythonhosted.org/packages/76/c6/c88e154df9c4e1a2a66ccf0005a88dfb2650c1dffb6f5ce603dfbd452ce3/idna-3.10-py3-none-any.whl", hash = "sha256:946d195a0d259cbba61165e88e65941f16e9b36ea6ddb97f00452bae8b1287d3", size = 70442 },
]

[[package]]
name = "iniconfig"
version = "2.1.0"
source = { registry = "https://pypi.org/simple" }
sdist = { url = "https://files.pythonhosted.org/packages/f2/97/ebf4da567aa6827c909642694d71c9fcf53e5b504f2d96afea02718862f3/iniconfig-2.1.0.tar.gz", hash = "sha256:3abbd2e30b36733fee78f9c7f7308f2d0050e88f0087fd25c2645f63c773e1c7", size = 4793 }
wheels = [
    { url = "https://files.pythonhosted.org/packages/2c/e1/e6716421ea10d38022b952c159d5161ca1193197fb744506875fbb87ea7b/iniconfig-2.1.0-py3-none-any.whl", hash = "sha256:9deba5723312380e77435581c6bf4935c94cbfab9b1ed33ef8d238ea168eb760", size = 6050 },
]

[[package]]
name = "markdown-it-py"
version = "3.0.0"
source = { registry = "https://pypi.org/simple" }
dependencies = [
    { name = "mdurl" },
]
sdist = { url = "https://files.pythonhosted.org/packages/38/71/3b932df36c1a044d397a1f92d1cf91ee0a503d91e470cbd670aa66b07ed0/markdown-it-py-3.0.0.tar.gz", hash = "sha256:e3f60a94fa066dc52ec76661e37c851cb232d92f9886b15cb560aaada2df8feb", size = 74596 }
wheels = [
    { url = "https://files.pythonhosted.org/packages/42/d7/1ec15b46af6af88f19b8e5ffea08fa375d433c998b8a7639e76935c14f1f/markdown_it_py-3.0.0-py3-none-any.whl", hash = "sha256:355216845c60bd96232cd8d8c40e8f9765cc86f46880e43a8fd22dc1a1a8cab1", size = 87528 },
]

[[package]]
name = "mdurl"
version = "0.1.2"
source = { registry = "https://pypi.org/simple" }
sdist = { url = "https://files.pythonhosted.org/packages/d6/54/cfe61301667036ec958cb99bd3efefba235e65cdeb9c84d24a8293ba1d90/mdurl-0.1.2.tar.gz", hash = "sha256:bb413d29f5eea38f31dd4754dd7377d4465116fb207585f97bf925588687c1ba", size = 8729 }
wheels = [
    { url = "https://files.pythonhosted.org/packages/b3/38/89ba8ad64ae25be8de66a6d463314cf1eb366222074cfda9ee839c56a4b4/mdurl-0.1.2-py3-none-any.whl", hash = "sha256:84008a41e51615a49fc9966191ff91509e3c40b939176e643fd50a5c2196b8f8", size = 9979 },
]

[[package]]
name = "mypy"
version = "1.15.0"
source = { registry = "https://pypi.org/simple" }
dependencies = [
    { name = "mypy-extensions" },
    { name = "typing-extensions" },
]
sdist = { url = "https://files.pythonhosted.org/packages/ce/43/d5e49a86afa64bd3839ea0d5b9c7103487007d728e1293f52525d6d5486a/mypy-1.15.0.tar.gz", hash = "sha256:404534629d51d3efea5c800ee7c42b72a6554d6c400e6a79eafe15d11341fd43", size = 3239717 }
wheels = [
    { url = "https://files.pythonhosted.org/packages/98/3a/03c74331c5eb8bd025734e04c9840532226775c47a2c39b56a0c8d4f128d/mypy-1.15.0-cp312-cp312-macosx_10_13_x86_64.whl", hash = "sha256:aea39e0583d05124836ea645f412e88a5c7d0fd77a6d694b60d9b6b2d9f184fd", size = 10793981 },
    { url = "https://files.pythonhosted.org/packages/f0/1a/41759b18f2cfd568848a37c89030aeb03534411eef981df621d8fad08a1d/mypy-1.15.0-cp312-cp312-macosx_11_0_arm64.whl", hash = "sha256:2f2147ab812b75e5b5499b01ade1f4a81489a147c01585cda36019102538615f", size = 9749175 },
    { url = "https://files.pythonhosted.org/packages/12/7e/873481abf1ef112c582db832740f4c11b2bfa510e829d6da29b0ab8c3f9c/mypy-1.15.0-cp312-cp312-manylinux_2_17_aarch64.manylinux2014_aarch64.manylinux_2_28_aarch64.whl", hash = "sha256:ce436f4c6d218a070048ed6a44c0bbb10cd2cc5e272b29e7845f6a2f57ee4464", size = 11455675 },
    { url = "https://files.pythonhosted.org/packages/b3/d0/92ae4cde706923a2d3f2d6c39629134063ff64b9dedca9c1388363da072d/mypy-1.15.0-cp312-cp312-manylinux_2_17_x86_64.manylinux2014_x86_64.manylinux_2_28_x86_64.whl", hash = "sha256:8023ff13985661b50a5928fc7a5ca15f3d1affb41e5f0a9952cb68ef090b31ee", size = 12410020 },
    { url = "https://files.pythonhosted.org/packages/46/8b/df49974b337cce35f828ba6fda228152d6db45fed4c86ba56ffe442434fd/mypy-1.15.0-cp312-cp312-musllinux_1_2_x86_64.whl", hash = "sha256:1124a18bc11a6a62887e3e137f37f53fbae476dc36c185d549d4f837a2a6a14e", size = 12498582 },
    { url = "https://files.pythonhosted.org/packages/13/50/da5203fcf6c53044a0b699939f31075c45ae8a4cadf538a9069b165c1050/mypy-1.15.0-cp312-cp312-win_amd64.whl", hash = "sha256:171a9ca9a40cd1843abeca0e405bc1940cd9b305eaeea2dda769ba096932bb22", size = 9366614 },
    { url = "https://files.pythonhosted.org/packages/6a/9b/fd2e05d6ffff24d912f150b87db9e364fa8282045c875654ce7e32fffa66/mypy-1.15.0-cp313-cp313-macosx_10_13_x86_64.whl", hash = "sha256:93faf3fdb04768d44bf28693293f3904bbb555d076b781ad2530214ee53e3445", size = 10788592 },
    { url = "https://files.pythonhosted.org/packages/74/37/b246d711c28a03ead1fd906bbc7106659aed7c089d55fe40dd58db812628/mypy-1.15.0-cp313-cp313-macosx_11_0_arm64.whl", hash = "sha256:811aeccadfb730024c5d3e326b2fbe9249bb7413553f15499a4050f7c30e801d", size = 9753611 },
    { url = "https://files.pythonhosted.org/packages/a6/ac/395808a92e10cfdac8003c3de9a2ab6dc7cde6c0d2a4df3df1b815ffd067/mypy-1.15.0-cp313-cp313-manylinux_2_17_aarch64.manylinux2014_aarch64.manylinux_2_28_aarch64.whl", hash = "sha256:98b7b9b9aedb65fe628c62a6dc57f6d5088ef2dfca37903a7d9ee374d03acca5", size = 11438443 },
    { url = "https://files.pythonhosted.org/packages/d2/8b/801aa06445d2de3895f59e476f38f3f8d610ef5d6908245f07d002676cbf/mypy-1.15.0-cp313-cp313-manylinux_2_17_x86_64.manylinux2014_x86_64.manylinux_2_28_x86_64.whl", hash = "sha256:c43a7682e24b4f576d93072216bf56eeff70d9140241f9edec0c104d0c515036", size = 12402541 },
    { url = "https://files.pythonhosted.org/packages/c7/67/5a4268782eb77344cc613a4cf23540928e41f018a9a1ec4c6882baf20ab8/mypy-1.15.0-cp313-cp313-musllinux_1_2_x86_64.whl", hash = "sha256:baefc32840a9f00babd83251560e0ae1573e2f9d1b067719479bfb0e987c6357", size = 12494348 },
    { url = "https://files.pythonhosted.org/packages/83/3e/57bb447f7bbbfaabf1712d96f9df142624a386d98fb026a761532526057e/mypy-1.15.0-cp313-cp313-win_amd64.whl", hash = "sha256:b9378e2c00146c44793c98b8d5a61039a048e31f429fb0eb546d93f4b000bedf", size = 9373648 },
    { url = "https://files.pythonhosted.org/packages/09/4e/a7d65c7322c510de2c409ff3828b03354a7c43f5a8ed458a7a131b41c7b9/mypy-1.15.0-py3-none-any.whl", hash = "sha256:5469affef548bd1895d86d3bf10ce2b44e33d86923c29e4d675b3e323437ea3e", size = 2221777 },
]

[[package]]
name = "mypy-extensions"
version = "1.1.0"
source = { registry = "https://pypi.org/simple" }
sdist = { url = "https://files.pythonhosted.org/packages/a2/6e/371856a3fb9d31ca8dac321cda606860fa4548858c0cc45d9d1d4ca2628b/mypy_extensions-1.1.0.tar.gz", hash = "sha256:52e68efc3284861e772bbcd66823fde5ae21fd2fdb51c62a211403730b916558", size = 6343 }
wheels = [
    { url = "https://files.pythonhosted.org/packages/79/7b/2c79738432f5c924bef5071f933bcc9efd0473bac3b4aa584a6f7c1c8df8/mypy_extensions-1.1.0-py3-none-any.whl", hash = "sha256:1be4cccdb0f2482337c4743e60421de3a356cd97508abadd57d47403e94f5505", size = 4963 },
]

[[package]]
name = "packaging"
version = "25.0"
source = { registry = "https://pypi.org/simple" }
sdist = { url = "https://files.pythonhosted.org/packages/a1/d4/1fc4078c65507b51b96ca8f8c3ba19e6a61c8253c72794544580a7b6c24d/packaging-25.0.tar.gz", hash = "sha256:d443872c98d677bf60f6a1f2f8c1cb748e8fe762d2bf9d3148b5599295b0fc4f", size = 165727 }
wheels = [
    { url = "https://files.pythonhosted.org/packages/20/12/38679034af332785aac8774540895e234f4d07f7545804097de4b666afd8/packaging-25.0-py3-none-any.whl", hash = "sha256:29572ef2b1f17581046b3a2227d5c611fb25ec70ca1ba8554b24b0e69331a484", size = 66469 },
]

[[package]]
name = "pathspec"
version = "0.12.1"
source = { registry = "https://pypi.org/simple" }
sdist = { url = "https://files.pythonhosted.org/packages/ca/bc/f35b8446f4531a7cb215605d100cd88b7ac6f44ab3fc94870c120ab3adbf/pathspec-0.12.1.tar.gz", hash = "sha256:a482d51503a1ab33b1c67a6c3813a26953dbdc71c31dacaef9a838c4e29f5712", size = 51043 }
wheels = [
    { url = "https://files.pythonhosted.org/packages/cc/20/ff623b09d963f88bfde16306a54e12ee5ea43e9b597108672ff3a408aad6/pathspec-0.12.1-py3-none-any.whl", hash = "sha256:a0d503e138a4c123b27490a4f7beda6a01c6f288df0e4a8b79c7eb0dc7b4cc08", size = 31191 },
]

[[package]]
name = "platformdirs"
version = "4.3.8"
source = { registry = "https://pypi.org/simple" }
sdist = { url = "https://files.pythonhosted.org/packages/fe/8b/3c73abc9c759ecd3f1f7ceff6685840859e8070c4d947c93fae71f6a0bf2/platformdirs-4.3.8.tar.gz", hash = "sha256:3d512d96e16bcb959a814c9f348431070822a6496326a4be0911c40b5a74c2bc", size = 21362 }
wheels = [
    { url = "https://files.pythonhosted.org/packages/fe/39/979e8e21520d4e47a0bbe349e2713c0aac6f3d853d0e5b34d76206c439aa/platformdirs-4.3.8-py3-none-any.whl", hash = "sha256:ff7059bb7eb1179e2685604f4aaf157cfd9535242bd23742eadc3c13542139b4", size = 18567 },
]

[[package]]
name = "pluggy"
version = "1.6.0"
source = { registry = "https://pypi.org/simple" }
sdist = { url = "https://files.pythonhosted.org/packages/f9/e2/3e91f31a7d2b083fe6ef3fa267035b518369d9511ffab804f839851d2779/pluggy-1.6.0.tar.gz", hash = "sha256:7dcc130b76258d33b90f61b658791dede3486c3e6bfb003ee5c9bfb396dd22f3", size = 69412 }
wheels = [
    { url = "https://files.pythonhosted.org/packages/54/20/4d324d65cc6d9205fabedc306948156824eb9f0ee1633355a8f7ec5c66bf/pluggy-1.6.0-py3-none-any.whl", hash = "sha256:e920276dd6813095e9377c0bc5566d94c932c33b27a3e3945d8389c374dd4746", size = 20538 },
]

[[package]]
name = "pycparser"
version = "2.22"
source = { registry = "https://pypi.org/simple" }
sdist = { url = "https://files.pythonhosted.org/packages/1d/b2/31537cf4b1ca988837256c910a668b553fceb8f069bedc4b1c826024b52c/pycparser-2.22.tar.gz", hash = "sha256:491c8be9c040f5390f5bf44a5b07752bd07f56edf992381b05c701439eec10f6", size = 172736 }
wheels = [
    { url = "https://files.pythonhosted.org/packages/13/a3/a812df4e2dd5696d1f351d58b8fe16a405b234ad2886a0dab9183fb78109/pycparser-2.22-py3-none-any.whl", hash = "sha256:c3702b6d3dd8c7abc1afa565d7e63d53a1d0bd86cdc24edd75470f4de499cfcc", size = 117552 },
]

[[package]]
name = "pygithub"
version = "2.6.1"
source = { registry = "https://pypi.org/simple" }
dependencies = [
    { name = "deprecated" },
    { name = "pyjwt", extra = ["crypto"] },
    { name = "pynacl" },
    { name = "requests" },
    { name = "typing-extensions" },
    { name = "urllib3" },
]
sdist = { url = "https://files.pythonhosted.org/packages/c0/88/e08ab18dc74b2916f48703ed1a797d57cb64eca0e23b0a9254e13cfe3911/pygithub-2.6.1.tar.gz", hash = "sha256:b5c035392991cca63959e9453286b41b54d83bf2de2daa7d7ff7e4312cebf3bf", size = 3659473 }
wheels = [
    { url = "https://files.pythonhosted.org/packages/ac/fc/a444cd19ccc8c4946a512f3827ed0b3565c88488719d800d54a75d541c0b/PyGithub-2.6.1-py3-none-any.whl", hash = "sha256:6f2fa6d076ccae475f9fc392cc6cdbd54db985d4f69b8833a28397de75ed6ca3", size = 410451 },
]

[[package]]
name = "pygments"
version = "2.19.1"
source = { registry = "https://pypi.org/simple" }
sdist = { url = "https://files.pythonhosted.org/packages/7c/2d/c3338d48ea6cc0feb8446d8e6937e1408088a72a39937982cc6111d17f84/pygments-2.19.1.tar.gz", hash = "sha256:61c16d2a8576dc0649d9f39e089b5f02bcd27fba10d8fb4dcc28173f7a45151f", size = 4968581 }
wheels = [
    { url = "https://files.pythonhosted.org/packages/8a/0b/9fcc47d19c48b59121088dd6da2488a49d5f72dacf8262e2790a1d2c7d15/pygments-2.19.1-py3-none-any.whl", hash = "sha256:9ea1544ad55cecf4b8242fab6dd35a93bbce657034b0611ee383099054ab6d8c", size = 1225293 },
]

[[package]]
name = "pyjwt"
version = "2.10.1"
source = { registry = "https://pypi.org/simple" }
sdist = { url = "https://files.pythonhosted.org/packages/e7/46/bd74733ff231675599650d3e47f361794b22ef3e3770998dda30d3b63726/pyjwt-2.10.1.tar.gz", hash = "sha256:3cc5772eb20009233caf06e9d8a0577824723b44e6648ee0a2aedb6cf9381953", size = 87785 }
wheels = [
    { url = "https://files.pythonhosted.org/packages/61/ad/689f02752eeec26aed679477e80e632ef1b682313be70793d798c1d5fc8f/PyJWT-2.10.1-py3-none-any.whl", hash = "sha256:dcdd193e30abefd5debf142f9adfcdd2b58004e644f25406ffaebd50bd98dacb", size = 22997 },
]

[package.optional-dependencies]
crypto = [
    { name = "cryptography" },
]

[[package]]
name = "pynacl"
version = "1.5.0"
source = { registry = "https://pypi.org/simple" }
dependencies = [
    { name = "cffi" },
]
sdist = { url = "https://files.pythonhosted.org/packages/a7/22/27582568be639dfe22ddb3902225f91f2f17ceff88ce80e4db396c8986da/PyNaCl-1.5.0.tar.gz", hash = "sha256:8ac7448f09ab85811607bdd21ec2464495ac8b7c66d146bf545b0f08fb9220ba", size = 3392854 }
wheels = [
    { url = "https://files.pythonhosted.org/packages/ce/75/0b8ede18506041c0bf23ac4d8e2971b4161cd6ce630b177d0a08eb0d8857/PyNaCl-1.5.0-cp36-abi3-macosx_10_10_universal2.whl", hash = "sha256:401002a4aaa07c9414132aaed7f6836ff98f59277a234704ff66878c2ee4a0d1", size = 349920 },
    { url = "https://files.pythonhosted.org/packages/59/bb/fddf10acd09637327a97ef89d2a9d621328850a72f1fdc8c08bdf72e385f/PyNaCl-1.5.0-cp36-abi3-manylinux_2_17_aarch64.manylinux2014_aarch64.manylinux_2_24_aarch64.whl", hash = "sha256:52cb72a79269189d4e0dc537556f4740f7f0a9ec41c1322598799b0bdad4ef92", size = 601722 },
    { url = "https://files.pythonhosted.org/packages/5d/70/87a065c37cca41a75f2ce113a5a2c2aa7533be648b184ade58971b5f7ccc/PyNaCl-1.5.0-cp36-abi3-manylinux_2_17_aarch64.manylinux2014_aarch64.whl", hash = "sha256:a36d4a9dda1f19ce6e03c9a784a2921a4b726b02e1c736600ca9c22029474394", size = 680087 },
    { url = "https://files.pythonhosted.org/packages/ee/87/f1bb6a595f14a327e8285b9eb54d41fef76c585a0edef0a45f6fc95de125/PyNaCl-1.5.0-cp36-abi3-manylinux_2_17_x86_64.manylinux2014_x86_64.manylinux_2_24_x86_64.whl", hash = "sha256:0c84947a22519e013607c9be43706dd42513f9e6ae5d39d3613ca1e142fba44d", size = 856678 },
    { url = "https://files.pythonhosted.org/packages/66/28/ca86676b69bf9f90e710571b67450508484388bfce09acf8a46f0b8c785f/PyNaCl-1.5.0-cp36-abi3-manylinux_2_17_x86_64.manylinux2014_x86_64.whl", hash = "sha256:06b8f6fa7f5de8d5d2f7573fe8c863c051225a27b61e6860fd047b1775807858", size = 1133660 },
    { url = "https://files.pythonhosted.org/packages/3d/85/c262db650e86812585e2bc59e497a8f59948a005325a11bbbc9ecd3fe26b/PyNaCl-1.5.0-cp36-abi3-musllinux_1_1_aarch64.whl", hash = "sha256:a422368fc821589c228f4c49438a368831cb5bbc0eab5ebe1d7fac9dded6567b", size = 663824 },
    { url = "https://files.pythonhosted.org/packages/fd/1a/cc308a884bd299b651f1633acb978e8596c71c33ca85e9dc9fa33a5399b9/PyNaCl-1.5.0-cp36-abi3-musllinux_1_1_x86_64.whl", hash = "sha256:61f642bf2378713e2c2e1de73444a3778e5f0a38be6fee0fe532fe30060282ff", size = 1117912 },
    { url = "https://files.pythonhosted.org/packages/25/2d/b7df6ddb0c2a33afdb358f8af6ea3b8c4d1196ca45497dd37a56f0c122be/PyNaCl-1.5.0-cp36-abi3-win32.whl", hash = "sha256:e46dae94e34b085175f8abb3b0aaa7da40767865ac82c928eeb9e57e1ea8a543", size = 204624 },
    { url = "https://files.pythonhosted.org/packages/5e/22/d3db169895faaf3e2eda892f005f433a62db2decbcfbc2f61e6517adfa87/PyNaCl-1.5.0-cp36-abi3-win_amd64.whl", hash = "sha256:20f42270d27e1b6a29f54032090b972d97f0a1b0948cc52392041ef7831fee93", size = 212141 },
]

[[package]]
name = "pytest"
version = "8.3.5"
source = { registry = "https://pypi.org/simple" }
dependencies = [
    { name = "colorama", marker = "sys_platform == 'win32'" },
    { name = "iniconfig" },
    { name = "packaging" },
    { name = "pluggy" },
]
sdist = { url = "https://files.pythonhosted.org/packages/ae/3c/c9d525a414d506893f0cd8a8d0de7706446213181570cdbd766691164e40/pytest-8.3.5.tar.gz", hash = "sha256:f4efe70cc14e511565ac476b57c279e12a855b11f48f212af1080ef2263d3845", size = 1450891 }
wheels = [
    { url = "https://files.pythonhosted.org/packages/30/3d/64ad57c803f1fa1e963a7946b6e0fea4a70df53c1a7fed304586539c2bac/pytest-8.3.5-py3-none-any.whl", hash = "sha256:c69214aa47deac29fad6c2a4f590b9c4a9fdb16a403176fe154b79c0b4d4d820", size = 343634 },
]

[[package]]
name = "requests"
version = "2.32.3"
source = { registry = "https://pypi.org/simple" }
dependencies = [
    { name = "certifi" },
    { name = "charset-normalizer" },
    { name = "idna" },
    { name = "urllib3" },
]
sdist = { url = "https://files.pythonhosted.org/packages/63/70/2bf7780ad2d390a8d301ad0b550f1581eadbd9a20f896afe06353c2a2913/requests-2.32.3.tar.gz", hash = "sha256:55365417734eb18255590a9ff9eb97e9e1da868d4ccd6402399eaf68af20a760", size = 131218 }
wheels = [
    { url = "https://files.pythonhosted.org/packages/f9/9b/335f9764261e915ed497fcdeb11df5dfd6f7bf257d4a6a2a686d80da4d54/requests-2.32.3-py3-none-any.whl", hash = "sha256:70761cfe03c773ceb22aa2f671b4757976145175cdfca038c02654d061d6dcc6", size = 64928 },
]

[[package]]
name = "rich"
version = "14.0.0"
source = { registry = "https://pypi.org/simple" }
dependencies = [
    { name = "markdown-it-py" },
    { name = "pygments" },
]
sdist = { url = "https://files.pythonhosted.org/packages/a1/53/830aa4c3066a8ab0ae9a9955976fb770fe9c6102117c8ec4ab3ea62d89e8/rich-14.0.0.tar.gz", hash = "sha256:82f1bc23a6a21ebca4ae0c45af9bdbc492ed20231dcb63f297d6d1021a9d5725", size = 224078 }
wheels = [
    { url = "https://files.pythonhosted.org/packages/0d/9b/63f4c7ebc259242c89b3acafdb37b41d1185c07ff0011164674e9076b491/rich-14.0.0-py3-none-any.whl", hash = "sha256:1c9491e1951aac09caffd42f448ee3d04e58923ffe14993f6e83068dc395d7e0", size = 243229 },
]

[[package]]
name = "ruff"
version = "0.11.10"
source = { registry = "https://pypi.org/simple" }
sdist = { url = "https://files.pythonhosted.org/packages/e8/4c/4a3c5a97faaae6b428b336dcca81d03ad04779f8072c267ad2bd860126bf/ruff-0.11.10.tar.gz", hash = "sha256:d522fb204b4959909ecac47da02830daec102eeb100fb50ea9554818d47a5fa6", size = 4165632 }
wheels = [
    { url = "https://files.pythonhosted.org/packages/2f/9f/596c628f8824a2ce4cd12b0f0b4c0629a62dfffc5d0f742c19a1d71be108/ruff-0.11.10-py3-none-linux_armv6l.whl", hash = "sha256:859a7bfa7bc8888abbea31ef8a2b411714e6a80f0d173c2a82f9041ed6b50f58", size = 10316243 },
    { url = "https://files.pythonhosted.org/packages/3c/38/c1e0b77ab58b426f8c332c1d1d3432d9fc9a9ea622806e208220cb133c9e/ruff-0.11.10-py3-none-macosx_10_12_x86_64.whl", hash = "sha256:968220a57e09ea5e4fd48ed1c646419961a0570727c7e069842edd018ee8afed", size = 11083636 },
    { url = "https://files.pythonhosted.org/packages/23/41/b75e15961d6047d7fe1b13886e56e8413be8467a4e1be0a07f3b303cd65a/ruff-0.11.10-py3-none-macosx_11_0_arm64.whl", hash = "sha256:1067245bad978e7aa7b22f67113ecc6eb241dca0d9b696144256c3a879663bca", size = 10441624 },
    { url = "https://files.pythonhosted.org/packages/b6/2c/e396b6703f131406db1811ea3d746f29d91b41bbd43ad572fea30da1435d/ruff-0.11.10-py3-none-manylinux_2_17_aarch64.manylinux2014_aarch64.whl", hash = "sha256:f4854fd09c7aed5b1590e996a81aeff0c9ff51378b084eb5a0b9cd9518e6cff2", size = 10624358 },
    { url = "https://files.pythonhosted.org/packages/bd/8c/ee6cca8bdaf0f9a3704796022851a33cd37d1340bceaf4f6e991eb164e2e/ruff-0.11.10-py3-none-manylinux_2_17_armv7l.manylinux2014_armv7l.whl", hash = "sha256:8b4564e9f99168c0f9195a0fd5fa5928004b33b377137f978055e40008a082c5", size = 10176850 },
    { url = "https://files.pythonhosted.org/packages/e9/ce/4e27e131a434321b3b7c66512c3ee7505b446eb1c8a80777c023f7e876e6/ruff-0.11.10-py3-none-manylinux_2_17_i686.manylinux2014_i686.whl", hash = "sha256:5b6a9cc5b62c03cc1fea0044ed8576379dbaf751d5503d718c973d5418483641", size = 11759787 },
    { url = "https://files.pythonhosted.org/packages/58/de/1e2e77fc72adc7cf5b5123fd04a59ed329651d3eab9825674a9e640b100b/ruff-0.11.10-py3-none-manylinux_2_17_ppc64.manylinux2014_ppc64.whl", hash = "sha256:607ecbb6f03e44c9e0a93aedacb17b4eb4f3563d00e8b474298a201622677947", size = 12430479 },
    { url = "https://files.pythonhosted.org/packages/07/ed/af0f2340f33b70d50121628ef175523cc4c37619e98d98748c85764c8d88/ruff-0.11.10-py3-none-manylinux_2_17_ppc64le.manylinux2014_ppc64le.whl", hash = "sha256:7b3a522fa389402cd2137df9ddefe848f727250535c70dafa840badffb56b7a4", size = 11919760 },
    { url = "https://files.pythonhosted.org/packages/24/09/d7b3d3226d535cb89234390f418d10e00a157b6c4a06dfbe723e9322cb7d/ruff-0.11.10-py3-none-manylinux_2_17_s390x.manylinux2014_s390x.whl", hash = "sha256:2f071b0deed7e9245d5820dac235cbdd4ef99d7b12ff04c330a241ad3534319f", size = 14041747 },
    { url = "https://files.pythonhosted.org/packages/62/b3/a63b4e91850e3f47f78795e6630ee9266cb6963de8f0191600289c2bb8f4/ruff-0.11.10-py3-none-manylinux_2_17_x86_64.manylinux2014_x86_64.whl", hash = "sha256:4a60e3a0a617eafba1f2e4186d827759d65348fa53708ca547e384db28406a0b", size = 11550657 },
    { url = "https://files.pythonhosted.org/packages/46/63/a4f95c241d79402ccdbdb1d823d156c89fbb36ebfc4289dce092e6c0aa8f/ruff-0.11.10-py3-none-musllinux_1_2_aarch64.whl", hash = "sha256:da8ec977eaa4b7bf75470fb575bea2cb41a0e07c7ea9d5a0a97d13dbca697bf2", size = 10489671 },
    { url = "https://files.pythonhosted.org/packages/6a/9b/c2238bfebf1e473495659c523d50b1685258b6345d5ab0b418ca3f010cd7/ruff-0.11.10-py3-none-musllinux_1_2_armv7l.whl", hash = "sha256:ddf8967e08227d1bd95cc0851ef80d2ad9c7c0c5aab1eba31db49cf0a7b99523", size = 10160135 },
    { url = "https://files.pythonhosted.org/packages/ba/ef/ba7251dd15206688dbfba7d413c0312e94df3b31b08f5d695580b755a899/ruff-0.11.10-py3-none-musllinux_1_2_i686.whl", hash = "sha256:5a94acf798a82db188f6f36575d80609072b032105d114b0f98661e1679c9125", size = 11170179 },
    { url = "https://files.pythonhosted.org/packages/73/9f/5c336717293203ba275dbfa2ea16e49b29a9fd9a0ea8b6febfc17e133577/ruff-0.11.10-py3-none-musllinux_1_2_x86_64.whl", hash = "sha256:3afead355f1d16d95630df28d4ba17fb2cb9c8dfac8d21ced14984121f639bad", size = 11626021 },
    { url = "https://files.pythonhosted.org/packages/d9/2b/162fa86d2639076667c9aa59196c020dc6d7023ac8f342416c2f5ec4bda0/ruff-0.11.10-py3-none-win32.whl", hash = "sha256:dc061a98d32a97211af7e7f3fa1d4ca2fcf919fb96c28f39551f35fc55bdbc19", size = 10494958 },
    { url = "https://files.pythonhosted.org/packages/24/f3/66643d8f32f50a4b0d09a4832b7d919145ee2b944d43e604fbd7c144d175/ruff-0.11.10-py3-none-win_amd64.whl", hash = "sha256:5cc725fbb4d25b0f185cb42df07ab6b76c4489b4bfb740a175f3a59c70e8a224", size = 11650285 },
    { url = "https://files.pythonhosted.org/packages/95/3a/2e8704d19f376c799748ff9cb041225c1d59f3e7711bc5596c8cfdc24925/ruff-0.11.10-py3-none-win_arm64.whl", hash = "sha256:ef69637b35fb8b210743926778d0e45e1bffa850a7c61e428c6b971549b5f5d1", size = 10765278 },
]

[[package]]
name = "shellingham"
version = "1.5.4"
source = { registry = "https://pypi.org/simple" }
sdist = { url = "https://files.pythonhosted.org/packages/58/15/8b3609fd3830ef7b27b655beb4b4e9c62313a4e8da8c676e142cc210d58e/shellingham-1.5.4.tar.gz", hash = "sha256:8dbca0739d487e5bd35ab3ca4b36e11c4078f3a234bfce294b0a0291363404de", size = 10310 }
wheels = [
    { url = "https://files.pythonhosted.org/packages/e0/f9/0595336914c5619e5f28a1fb793285925a8cd4b432c9da0a987836c7f822/shellingham-1.5.4-py2.py3-none-any.whl", hash = "sha256:7ecfff8f2fd72616f7481040475a65b2bf8af90a56c89140852d1120324e8686", size = 9755 },
]

[[package]]
name = "smmap"
version = "5.0.2"
source = { registry = "https://pypi.org/simple" }
sdist = { url = "https://files.pythonhosted.org/packages/44/cd/a040c4b3119bbe532e5b0732286f805445375489fceaec1f48306068ee3b/smmap-5.0.2.tar.gz", hash = "sha256:26ea65a03958fa0c8a1c7e8c7a58fdc77221b8910f6be2131affade476898ad5", size = 22329 }
wheels = [
    { url = "https://files.pythonhosted.org/packages/04/be/d09147ad1ec7934636ad912901c5fd7667e1c858e19d355237db0d0cd5e4/smmap-5.0.2-py3-none-any.whl", hash = "sha256:b30115f0def7d7531d22a0fb6502488d879e75b260a9db4d0819cfb25403af5e", size = 24303 },
]

[[package]]
name = "typer"
version = "0.15.4"
source = { registry = "https://pypi.org/simple" }
dependencies = [
    { name = "click" },
    { name = "rich" },
    { name = "shellingham" },
    { name = "typing-extensions" },
]
sdist = { url = "https://files.pythonhosted.org/packages/6c/89/c527e6c848739be8ceb5c44eb8208c52ea3515c6cf6406aa61932887bf58/typer-0.15.4.tar.gz", hash = "sha256:89507b104f9b6a0730354f27c39fae5b63ccd0c95b1ce1f1a6ba0cfd329997c3", size = 101559 }
wheels = [
    { url = "https://files.pythonhosted.org/packages/c9/62/d4ba7afe2096d5659ec3db8b15d8665bdcb92a3c6ff0b95e99895b335a9c/typer-0.15.4-py3-none-any.whl", hash = "sha256:eb0651654dcdea706780c466cf06d8f174405a659ffff8f163cfbfee98c0e173", size = 45258 },
]

[[package]]
name = "typing-extensions"
version = "4.13.2"
source = { registry = "https://pypi.org/simple" }
sdist = { url = "https://files.pythonhosted.org/packages/f6/37/23083fcd6e35492953e8d2aaaa68b860eb422b34627b13f2ce3eb6106061/typing_extensions-4.13.2.tar.gz", hash = "sha256:e6c81219bd689f51865d9e372991c540bda33a0379d5573cddb9a3a23f7caaef", size = 106967 }
wheels = [
    { url = "https://files.pythonhosted.org/packages/8b/54/b1ae86c0973cc6f0210b53d508ca3641fb6d0c56823f288d108bc7ab3cc8/typing_extensions-4.13.2-py3-none-any.whl", hash = "sha256:a439e7c04b49fec3e5d3e2beaa21755cadbbdc391694e28ccdd36ca4a1408f8c", size = 45806 },
]

[[package]]
name = "urllib3"
version = "2.4.0"
source = { registry = "https://pypi.org/simple" }
sdist = { url = "https://files.pythonhosted.org/packages/8a/78/16493d9c386d8e60e442a35feac5e00f0913c0f4b7c217c11e8ec2ff53e0/urllib3-2.4.0.tar.gz", hash = "sha256:414bc6535b787febd7567804cc015fee39daab8ad86268f1310a9250697de466", size = 390672 }
wheels = [
    { url = "https://files.pythonhosted.org/packages/6b/11/cc635220681e93a0183390e26485430ca2c7b5f9d33b15c74c2861cb8091/urllib3-2.4.0-py3-none-any.whl", hash = "sha256:4e16665048960a0900c702d4a66415956a584919c03361cac9f1df5c5dd7e813", size = 128680 },
]

[[package]]
name = "wrapt"
version = "1.17.2"
source = { registry = "https://pypi.org/simple" }
sdist = { url = "https://files.pythonhosted.org/packages/c3/fc/e91cc220803d7bc4db93fb02facd8461c37364151b8494762cc88b0fbcef/wrapt-1.17.2.tar.gz", hash = "sha256:41388e9d4d1522446fe79d3213196bd9e3b301a336965b9e27ca2788ebd122f3", size = 55531 }
wheels = [
    { url = "https://files.pythonhosted.org/packages/a1/bd/ab55f849fd1f9a58ed7ea47f5559ff09741b25f00c191231f9f059c83949/wrapt-1.17.2-cp312-cp312-macosx_10_13_universal2.whl", hash = "sha256:d5e2439eecc762cd85e7bd37161d4714aa03a33c5ba884e26c81559817ca0925", size = 53799 },
    { url = "https://files.pythonhosted.org/packages/53/18/75ddc64c3f63988f5a1d7e10fb204ffe5762bc663f8023f18ecaf31a332e/wrapt-1.17.2-cp312-cp312-macosx_10_13_x86_64.whl", hash = "sha256:3fc7cb4c1c744f8c05cd5f9438a3caa6ab94ce8344e952d7c45a8ed59dd88392", size = 38821 },
    { url = "https://files.pythonhosted.org/packages/48/2a/97928387d6ed1c1ebbfd4efc4133a0633546bec8481a2dd5ec961313a1c7/wrapt-1.17.2-cp312-cp312-macosx_11_0_arm64.whl", hash = "sha256:8fdbdb757d5390f7c675e558fd3186d590973244fab0c5fe63d373ade3e99d40", size = 38919 },
    { url = "https://files.pythonhosted.org/packages/73/54/3bfe5a1febbbccb7a2f77de47b989c0b85ed3a6a41614b104204a788c20e/wrapt-1.17.2-cp312-cp312-manylinux_2_17_aarch64.manylinux2014_aarch64.whl", hash = "sha256:5bb1d0dbf99411f3d871deb6faa9aabb9d4e744d67dcaaa05399af89d847a91d", size = 88721 },
    { url = "https://files.pythonhosted.org/packages/25/cb/7262bc1b0300b4b64af50c2720ef958c2c1917525238d661c3e9a2b71b7b/wrapt-1.17.2-cp312-cp312-manylinux_2_5_i686.manylinux1_i686.manylinux_2_17_i686.manylinux2014_i686.whl", hash = "sha256:d18a4865f46b8579d44e4fe1e2bcbc6472ad83d98e22a26c963d46e4c125ef0b", size = 80899 },
    { url = "https://files.pythonhosted.org/packages/2a/5a/04cde32b07a7431d4ed0553a76fdb7a61270e78c5fd5a603e190ac389f14/wrapt-1.17.2-cp312-cp312-manylinux_2_5_x86_64.manylinux1_x86_64.manylinux_2_17_x86_64.manylinux2014_x86_64.whl", hash = "sha256:bc570b5f14a79734437cb7b0500376b6b791153314986074486e0b0fa8d71d98", size = 89222 },
    { url = "https://files.pythonhosted.org/packages/09/28/2e45a4f4771fcfb109e244d5dbe54259e970362a311b67a965555ba65026/wrapt-1.17.2-cp312-cp312-musllinux_1_2_aarch64.whl", hash = "sha256:6d9187b01bebc3875bac9b087948a2bccefe464a7d8f627cf6e48b1bbae30f82", size = 86707 },
    { url = "https://files.pythonhosted.org/packages/c6/d2/dcb56bf5f32fcd4bd9aacc77b50a539abdd5b6536872413fd3f428b21bed/wrapt-1.17.2-cp312-cp312-musllinux_1_2_i686.whl", hash = "sha256:9e8659775f1adf02eb1e6f109751268e493c73716ca5761f8acb695e52a756ae", size = 79685 },
    { url = "https://files.pythonhosted.org/packages/80/4e/eb8b353e36711347893f502ce91c770b0b0929f8f0bed2670a6856e667a9/wrapt-1.17.2-cp312-cp312-musllinux_1_2_x86_64.whl", hash = "sha256:e8b2816ebef96d83657b56306152a93909a83f23994f4b30ad4573b00bd11bb9", size = 87567 },
    { url = "https://files.pythonhosted.org/packages/17/27/4fe749a54e7fae6e7146f1c7d914d28ef599dacd4416566c055564080fe2/wrapt-1.17.2-cp312-cp312-win32.whl", hash = "sha256:468090021f391fe0056ad3e807e3d9034e0fd01adcd3bdfba977b6fdf4213ea9", size = 36672 },
    { url = "https://files.pythonhosted.org/packages/15/06/1dbf478ea45c03e78a6a8c4be4fdc3c3bddea5c8de8a93bc971415e47f0f/wrapt-1.17.2-cp312-cp312-win_amd64.whl", hash = "sha256:ec89ed91f2fa8e3f52ae53cd3cf640d6feff92ba90d62236a81e4e563ac0e991", size = 38865 },
    { url = "https://files.pythonhosted.org/packages/ce/b9/0ffd557a92f3b11d4c5d5e0c5e4ad057bd9eb8586615cdaf901409920b14/wrapt-1.17.2-cp313-cp313-macosx_10_13_universal2.whl", hash = "sha256:6ed6ffac43aecfe6d86ec5b74b06a5be33d5bb9243d055141e8cabb12aa08125", size = 53800 },
    { url = "https://files.pythonhosted.org/packages/c0/ef/8be90a0b7e73c32e550c73cfb2fa09db62234227ece47b0e80a05073b375/wrapt-1.17.2-cp313-cp313-macosx_10_13_x86_64.whl", hash = "sha256:35621ae4c00e056adb0009f8e86e28eb4a41a4bfa8f9bfa9fca7d343fe94f998", size = 38824 },
    { url = "https://files.pythonhosted.org/packages/36/89/0aae34c10fe524cce30fe5fc433210376bce94cf74d05b0d68344c8ba46e/wrapt-1.17.2-cp313-cp313-macosx_11_0_arm64.whl", hash = "sha256:a604bf7a053f8362d27eb9fefd2097f82600b856d5abe996d623babd067b1ab5", size = 38920 },
    { url = "https://files.pythonhosted.org/packages/3b/24/11c4510de906d77e0cfb5197f1b1445d4fec42c9a39ea853d482698ac681/wrapt-1.17.2-cp313-cp313-manylinux_2_17_aarch64.manylinux2014_aarch64.whl", hash = "sha256:5cbabee4f083b6b4cd282f5b817a867cf0b1028c54d445b7ec7cfe6505057cf8", size = 88690 },
    { url = "https://files.pythonhosted.org/packages/71/d7/cfcf842291267bf455b3e266c0c29dcb675b5540ee8b50ba1699abf3af45/wrapt-1.17.2-cp313-cp313-manylinux_2_5_i686.manylinux1_i686.manylinux_2_17_i686.manylinux2014_i686.whl", hash = "sha256:49703ce2ddc220df165bd2962f8e03b84c89fee2d65e1c24a7defff6f988f4d6", size = 80861 },
    { url = "https://files.pythonhosted.org/packages/d5/66/5d973e9f3e7370fd686fb47a9af3319418ed925c27d72ce16b791231576d/wrapt-1.17.2-cp313-cp313-manylinux_2_5_x86_64.manylinux1_x86_64.manylinux_2_17_x86_64.manylinux2014_x86_64.whl", hash = "sha256:8112e52c5822fc4253f3901b676c55ddf288614dc7011634e2719718eaa187dc", size = 89174 },
    { url = "https://files.pythonhosted.org/packages/a7/d3/8e17bb70f6ae25dabc1aaf990f86824e4fd98ee9cadf197054e068500d27/wrapt-1.17.2-cp313-cp313-musllinux_1_2_aarch64.whl", hash = "sha256:9fee687dce376205d9a494e9c121e27183b2a3df18037f89d69bd7b35bcf59e2", size = 86721 },
    { url = "https://files.pythonhosted.org/packages/6f/54/f170dfb278fe1c30d0ff864513cff526d624ab8de3254b20abb9cffedc24/wrapt-1.17.2-cp313-cp313-musllinux_1_2_i686.whl", hash = "sha256:18983c537e04d11cf027fbb60a1e8dfd5190e2b60cc27bc0808e653e7b218d1b", size = 79763 },
    { url = "https://files.pythonhosted.org/packages/4a/98/de07243751f1c4a9b15c76019250210dd3486ce098c3d80d5f729cba029c/wrapt-1.17.2-cp313-cp313-musllinux_1_2_x86_64.whl", hash = "sha256:703919b1633412ab54bcf920ab388735832fdcb9f9a00ae49387f0fe67dad504", size = 87585 },
    { url = "https://files.pythonhosted.org/packages/f9/f0/13925f4bd6548013038cdeb11ee2cbd4e37c30f8bfd5db9e5a2a370d6e20/wrapt-1.17.2-cp313-cp313-win32.whl", hash = "sha256:abbb9e76177c35d4e8568e58650aa6926040d6a9f6f03435b7a522bf1c487f9a", size = 36676 },
    { url = "https://files.pythonhosted.org/packages/bf/ae/743f16ef8c2e3628df3ddfd652b7d4c555d12c84b53f3d8218498f4ade9b/wrapt-1.17.2-cp313-cp313-win_amd64.whl", hash = "sha256:69606d7bb691b50a4240ce6b22ebb319c1cfb164e5f6569835058196e0f3a845", size = 38871 },
    { url = "https://files.pythonhosted.org/packages/3d/bc/30f903f891a82d402ffb5fda27ec1d621cc97cb74c16fea0b6141f1d4e87/wrapt-1.17.2-cp313-cp313t-macosx_10_13_universal2.whl", hash = "sha256:4a721d3c943dae44f8e243b380cb645a709ba5bd35d3ad27bc2ed947e9c68192", size = 56312 },
    { url = "https://files.pythonhosted.org/packages/8a/04/c97273eb491b5f1c918857cd26f314b74fc9b29224521f5b83f872253725/wrapt-1.17.2-cp313-cp313t-macosx_10_13_x86_64.whl", hash = "sha256:766d8bbefcb9e00c3ac3b000d9acc51f1b399513f44d77dfe0eb026ad7c9a19b", size = 40062 },
    { url = "https://files.pythonhosted.org/packages/4e/ca/3b7afa1eae3a9e7fefe499db9b96813f41828b9fdb016ee836c4c379dadb/wrapt-1.17.2-cp313-cp313t-macosx_11_0_arm64.whl", hash = "sha256:e496a8ce2c256da1eb98bd15803a79bee00fc351f5dfb9ea82594a3f058309e0", size = 40155 },
    { url = "https://files.pythonhosted.org/packages/89/be/7c1baed43290775cb9030c774bc53c860db140397047cc49aedaf0a15477/wrapt-1.17.2-cp313-cp313t-manylinux_2_17_aarch64.manylinux2014_aarch64.whl", hash = "sha256:40d615e4fe22f4ad3528448c193b218e077656ca9ccb22ce2cb20db730f8d306", size = 113471 },
    { url = "https://files.pythonhosted.org/packages/32/98/4ed894cf012b6d6aae5f5cc974006bdeb92f0241775addad3f8cd6ab71c8/wrapt-1.17.2-cp313-cp313t-manylinux_2_5_i686.manylinux1_i686.manylinux_2_17_i686.manylinux2014_i686.whl", hash = "sha256:a5aaeff38654462bc4b09023918b7f21790efb807f54c000a39d41d69cf552cb", size = 101208 },
    { url = "https://files.pythonhosted.org/packages/ea/fd/0c30f2301ca94e655e5e057012e83284ce8c545df7661a78d8bfca2fac7a/wrapt-1.17.2-cp313-cp313t-manylinux_2_5_x86_64.manylinux1_x86_64.manylinux_2_17_x86_64.manylinux2014_x86_64.whl", hash = "sha256:9a7d15bbd2bc99e92e39f49a04653062ee6085c0e18b3b7512a4f2fe91f2d681", size = 109339 },
    { url = "https://files.pythonhosted.org/packages/75/56/05d000de894c4cfcb84bcd6b1df6214297b8089a7bd324c21a4765e49b14/wrapt-1.17.2-cp313-cp313t-musllinux_1_2_aarch64.whl", hash = "sha256:e3890b508a23299083e065f435a492b5435eba6e304a7114d2f919d400888cc6", size = 110232 },
    { url = "https://files.pythonhosted.org/packages/53/f8/c3f6b2cf9b9277fb0813418e1503e68414cd036b3b099c823379c9575e6d/wrapt-1.17.2-cp313-cp313t-musllinux_1_2_i686.whl", hash = "sha256:8c8b293cd65ad716d13d8dd3624e42e5a19cc2a2f1acc74b30c2c13f15cb61a6", size = 100476 },
    { url = "https://files.pythonhosted.org/packages/a7/b1/0bb11e29aa5139d90b770ebbfa167267b1fc548d2302c30c8f7572851738/wrapt-1.17.2-cp313-cp313t-musllinux_1_2_x86_64.whl", hash = "sha256:4c82b8785d98cdd9fed4cac84d765d234ed3251bd6afe34cb7ac523cb93e8b4f", size = 106377 },
    { url = "https://files.pythonhosted.org/packages/6a/e1/0122853035b40b3f333bbb25f1939fc1045e21dd518f7f0922b60c156f7c/wrapt-1.17.2-cp313-cp313t-win32.whl", hash = "sha256:13e6afb7fe71fe7485a4550a8844cc9ffbe263c0f1a1eea569bc7091d4898555", size = 37986 },
    { url = "https://files.pythonhosted.org/packages/09/5e/1655cf481e079c1f22d0cabdd4e51733679932718dc23bf2db175f329b76/wrapt-1.17.2-cp313-cp313t-win_amd64.whl", hash = "sha256:eaf675418ed6b3b31c7a989fd007fa7c3be66ce14e5c3b27336383604c9da85c", size = 40750 },
    { url = "https://files.pythonhosted.org/packages/2d/82/f56956041adef78f849db6b289b282e72b55ab8045a75abad81898c28d19/wrapt-1.17.2-py3-none-any.whl", hash = "sha256:b18f2d1533a71f069c7f82d524a52599053d4c7166e9dd374ae2136b7f40f7c8", size = 23594 },
]<|MERGE_RESOLUTION|>--- conflicted
+++ resolved
@@ -105,11 +105,7 @@
 
 [[package]]
 name = "claudecode-utility-library"
-<<<<<<< HEAD
-version = "0.6.1"
-=======
-version = "0.6.0"
->>>>>>> d179025e
+
 source = { editable = "." }
 dependencies = [
     { name = "filelock" },
