--- conflicted
+++ resolved
@@ -105,11 +105,6 @@
 
 [[package]]
 name = "claudecode-utility-library"
-<<<<<<< HEAD
-version = "0.6.2"
-=======
-version = "0.6.0"
->>>>>>> e6259c82
 source = { editable = "." }
 dependencies = [
     { name = "filelock" },
